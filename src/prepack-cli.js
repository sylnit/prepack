/**
 * Copyright (c) 2017-present, Facebook, Inc.
 * All rights reserved.
 *
 * This source code is licensed under the BSD-style license found in the
 * LICENSE file in the root directory of this source tree. An additional grant
 * of patent rights can be found in the PATENTS file in the same directory.
 */

/* @flow */

/* eslint-disable no-shadow */

import { prepackStdin, prepackFileSync, InitializationError } from "./prepack-node.js";
import { CompatibilityValues, type Compatibility } from './types.js';
import fs from "fs";

<<<<<<< HEAD
// Prepack helper
declare var __residual : any;

// Currently we need to explictly pass the captured variables we want to access.
// TODO: In a future version of this can be automatic.
function run(Object, Array, console, JSON, process, prepackStdin, prepackFileSync, InitializationError, CompatibilityValues, fs) {

  let HELP_STR = `
    input    The name of the file to run Prepack over (for web please provide the single js bundle file)
    --out    The name of the output file
    --compatibility    The target environment for Prepack [${CompatibilityValues.map(v => `"${v}"`).join(', ')}]
    --mathRandomSeed    If you want Prepack to evaluate Math.random() calls, please provide a seed.
    --srcmapIn    The input sourcemap filename. If present, Prepack will output a sourcemap that maps from the original file (pre-input sourcemap) to Prepack's output
    --srcmapOut    The output sourcemap filename.
    --debugNames    Changes the output of Prepack so that for named functions and variables that get emitted into Prepack's output, the original name is appended as a suffix to Prepack's generated identifier.
    --singlePass    Perform only one serialization pass. Disables some optimizations on Prepack's output. This will speed up Prepacking but result in code with less inlining.
    --speculate    Enable speculative initialization of modules (for the module system Prepack has builtin knowledge about). Prepack will try to execute all factory functions it is able to.
    --trace    Traces the order of module initialization.
    --serialize    Serializes the partially evaluated global environment as a program that recreates it. (default = true)
    --residual    Produces the residual program that results after constant folding.
  `;
  let args = Array.from(process.argv);
  args.splice(0, 2);
  let inputFilename;
  let outputFilename;
  let compatibility: Compatibility;
  let mathRandomSeed;
  let inputSourceMap;
  let outputSourceMap;
  let flags = {
    speculate: false,
    trace: false,
    debugNames: false,
    singlePass: false,
    logStatistics: false,
    logModules: false,
    delayUnsupportedRequires: false,
    internalDebug: false,
    serialize: false,
    residual: false,
  };
=======
let HELP_STR = `
  input    The name of the file to run Prepack over (for web please provide the single js bundle file)
  --out    The name of the output file
  --compatibility    The target environment for Prepack [${CompatibilityValues.map(v => `"${v}"`).join(', ')}]
  --mathRandomSeed    If you want Prepack to evaluate Math.random() calls, please provide a seed.
  --srcmapIn    The input sourcemap filename. If present, Prepack will output a sourcemap that maps from the original file (pre-input sourcemap) to Prepack's output
  --srcmapOut    The output sourcemap filename.
  --debugNames    Changes the output of Prepack so that for named functions and variables that get emitted into Prepack's output, the original name is appended as a suffix to Prepack's generated identifier.
  --singlePass    Perform only one serialization pass. Disables some optimizations on Prepack's output. This will speed up Prepacking but result in code with less inlining.
  --speculate    Enable speculative initialization of modules (for the module system Prepack has builtin knowledge about). Prepack will try to execute all factory functions it is able to.
  --trace    Traces the order of module initialization.
  --profile    Enables profile console logging of Interpret phase, first and second Serialize phase.
`;
let args = Array.from(process.argv);
args.splice(0, 2);
let inputFilename;
let outputFilename;
let compatibility: Compatibility;
let mathRandomSeed;
let inputSourceMap;
let outputSourceMap;
let flags = {
  speculate: false,
  trace: false,
  debugNames: false,
  singlePass: false,
  logStatistics: false,
  logModules: false,
  delayUnsupportedRequires: false,
  internalDebug: false,
  profile: false,
};
>>>>>>> 71d98610

  while (args.length) {
    let arg = args.shift();
    if (!arg.startsWith("--")) {
      inputFilename = arg;
    } else {
      arg = arg.slice(2);
      switch (arg) {
        case "out":
          arg = args.shift();
          outputFilename = arg;
          break;
        case "compatibility":
          arg = args.shift();
          if (!CompatibilityValues.includes(arg)) {
            console.error(`Unsupported compatibility: ${arg}`);
            process.exit(1);
          }
          compatibility = (arg: any);
          break;
        case "mathRandomSeed":
          mathRandomSeed = args.shift();
          break;
        case "srcmapIn":
          inputSourceMap = args.shift();
          break;
        case "srcmapOut":
          outputSourceMap = args.shift();
          break;
        case "help":
          console.log("Usage: prepack.js [ --out output.js ] [ --compatibility jsc ] [ --mathRandomSeed seedvalue ] [ --srcmapIn inputMap ] [ --srcmapOut outputMap ] [ --speculate ] [ --trace ] [ -- | input.js ] [ --singlePass ] [ --debugNames ]" + "\n" + HELP_STR);
          break;
        default:
          if (arg in flags) {
            flags[arg] = true;
          } else {
            console.error(`Unknown option: ${arg}`);
            process.exit(1);
          }
      }
    }
  }
  if (!flags.serialize && !flags.residual)
    flags.serialize = true;

  let resolvedOptions = Object.assign(
    {},
    {
      compatibility,
      mathRandomSeed,
      inputSourceMapFilename: inputSourceMap,
      sourceMaps: !!outputSourceMap,
    },
    flags
  );

  if (!inputFilename) {
    prepackStdin(resolvedOptions, processSerializedCode);
    return;
  }
  try {
    let serialized = prepackFileSync(
      inputFilename,
      resolvedOptions
    );
    processSerializedCode(serialized);
  } catch (x) {
    if (x instanceof InitializationError) {
      // Ignore InitializationError since they have already logged
      // their errors to the console, but exit with an error code.
      process.exit(1);
    }
    console.log(x.message);
  }

  function processSerializedCode(serialized) {
    if (outputFilename) {
      console.log(`Prepacked source code written to ${outputFilename}.`);
      fs.writeFileSync(outputFilename, serialized.code);
    } else {
      console.log(serialized.code);
    }
    if (outputSourceMap) {
      fs.writeFileSync(outputSourceMap, serialized.map ? JSON.stringify(serialized.map) : '');
    }
  }

  return true;
}

if (typeof __residual === 'function') {
  // If we're running inside of Prepack. This is the residual function we'll
  // want to leave untouched in the final program.
  __residual('boolean', run, Object, Array, console, JSON, process, prepackStdin, prepackFileSync, InitializationError, CompatibilityValues, fs);
} else {
  run(Object, Array, console, JSON, process, prepackStdin, prepackFileSync, InitializationError, CompatibilityValues, fs);
}<|MERGE_RESOLUTION|>--- conflicted
+++ resolved
@@ -15,7 +15,6 @@
 import { CompatibilityValues, type Compatibility } from './types.js';
 import fs from "fs";
 
-<<<<<<< HEAD
 // Prepack helper
 declare var __residual : any;
 
@@ -36,6 +35,7 @@
     --trace    Traces the order of module initialization.
     --serialize    Serializes the partially evaluated global environment as a program that recreates it. (default = true)
     --residual    Produces the residual program that results after constant folding.
+    --profile    Enables profile console logging of Interpret phase, first and second Serialize phase.
   `;
   let args = Array.from(process.argv);
   args.splice(0, 2);
@@ -56,41 +56,8 @@
     internalDebug: false,
     serialize: false,
     residual: false,
+    profile: false,
   };
-=======
-let HELP_STR = `
-  input    The name of the file to run Prepack over (for web please provide the single js bundle file)
-  --out    The name of the output file
-  --compatibility    The target environment for Prepack [${CompatibilityValues.map(v => `"${v}"`).join(', ')}]
-  --mathRandomSeed    If you want Prepack to evaluate Math.random() calls, please provide a seed.
-  --srcmapIn    The input sourcemap filename. If present, Prepack will output a sourcemap that maps from the original file (pre-input sourcemap) to Prepack's output
-  --srcmapOut    The output sourcemap filename.
-  --debugNames    Changes the output of Prepack so that for named functions and variables that get emitted into Prepack's output, the original name is appended as a suffix to Prepack's generated identifier.
-  --singlePass    Perform only one serialization pass. Disables some optimizations on Prepack's output. This will speed up Prepacking but result in code with less inlining.
-  --speculate    Enable speculative initialization of modules (for the module system Prepack has builtin knowledge about). Prepack will try to execute all factory functions it is able to.
-  --trace    Traces the order of module initialization.
-  --profile    Enables profile console logging of Interpret phase, first and second Serialize phase.
-`;
-let args = Array.from(process.argv);
-args.splice(0, 2);
-let inputFilename;
-let outputFilename;
-let compatibility: Compatibility;
-let mathRandomSeed;
-let inputSourceMap;
-let outputSourceMap;
-let flags = {
-  speculate: false,
-  trace: false,
-  debugNames: false,
-  singlePass: false,
-  logStatistics: false,
-  logModules: false,
-  delayUnsupportedRequires: false,
-  internalDebug: false,
-  profile: false,
-};
->>>>>>> 71d98610
 
   while (args.length) {
     let arg = args.shift();
